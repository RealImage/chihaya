package redis

import (
	"encoding/binary"
	"net"
	"time"

	redigo "github.com/garyburd/redigo/redis"

<<<<<<< HEAD
	"github.com/chihaya/chihaya/bittorrent"
	"github.com/chihaya/chihaya/storage"
=======
	"github.com/RealImage/chihaya/bittorrent"
	"github.com/RealImage/chihaya/storage"
>>>>>>> 98a31c6e
)

const (
	ipv4 = "4"
	ipv6 = "6"
)

// Config holds the configuration of a redis peerstore.
// KeyPrefix specifies the prefix that could optionally precede keys
// Instance specifies the redis database number to connect to (default 0)
// MaxNumWant is the maximum number of peers to return to announce
type Config struct {
	KeyPrefix    string        `yaml:"key_prefix"`
	Instance     int           `yaml:"instance"`
	MaxNumWant   int           `yaml:"max_numwant"`
	MaxIdle      int           `yaml:"max_idle"`
	Host         string        `yaml:"host"`
	Port         string        `yaml:"port"`
	PeerLifetime time.Duration `yaml:"peer_liftetime"`
}

type peerStore struct {
<<<<<<< HEAD
	conn             *redigo.Pool
=======
	connPool         *redigo.Pool
>>>>>>> 98a31c6e
	closed           chan struct{}
	maxNumWant       int
	peerLifetime     time.Duration
	gcValidity       int
	seederKeyPrefix  string
	leecherKeyPrefix string
}

func newPool(server string, maxIdle int) redigo.Pool {
	return redigo.Pool{
		MaxIdle:     maxIdle,
		IdleTimeout: 240 * time.Second,
		Dial: func() (redigo.Conn, error) {
			c, err := redigo.Dial("tcp", server)
			if err != nil {
				return nil, err
			}
			return c, err
		},
		TestOnBorrow: func(c redigo.Conn, t time.Time) error {
			_, err := c.Do("PING")
			return err
		},
	}
}

// New creates a new peerstore backed by redis.
func New(cfg Config) (storage.PeerStore, error) {
	pool := newPool(cfg.Host+":"+cfg.Port, cfg.MaxIdle)
	conn := pool.Get()
	defer conn.Close()

	if cfg.Instance != 0 {
		conn.Do("SELECT", cfg.Instance)
	}

	ps := &peerStore{
<<<<<<< HEAD
		conn:             &pool,
=======
		connPool:         &pool,
>>>>>>> 98a31c6e
		closed:           make(chan struct{}),
		maxNumWant:       cfg.MaxNumWant,
		peerLifetime:     cfg.PeerLifetime,
		seederKeyPrefix:  cfg.KeyPrefix + "seeder",
		leecherKeyPrefix: cfg.KeyPrefix + "leecher",
	}

	return ps, nil
}

type serializedPeer string

func newPeerKey(p bittorrent.Peer) serializedPeer {
	b := make([]byte, 20+2+len(p.IP))
	copy(b[:20], p.ID[:])
	binary.BigEndian.PutUint16(b[20:22], p.Port)
	copy(b[22:], p.IP)

	return serializedPeer(b)
}

func panicIfClosed(closed <-chan struct{}) {
	select {
	case <-closed:
		panic("attempted to interact with stopped redis store")
	default:
	}
}

func ipType(ip net.IP) string {
	if len(ip) == net.IPv6len {
		return ipv6
	}
	return ipv4
}

func (s *peerStore) PutSeeder(infoHash bittorrent.InfoHash, p bittorrent.Peer) error {
	panicIfClosed(s.closed)

	pk := newPeerKey(p)
	return addPeer(s, infoHash, s.seederKeyPrefix+ipType(p.IP), pk)
}

func (s *peerStore) DeleteSeeder(infoHash bittorrent.InfoHash, p bittorrent.Peer) error {
	panicIfClosed(s.closed)
	pk := newPeerKey(p)
	return removePeers(s, infoHash, s.seederKeyPrefix+ipType(p.IP), pk)
}

func (s *peerStore) PutLeecher(infoHash bittorrent.InfoHash, p bittorrent.Peer) error {
	panicIfClosed(s.closed)
	pk := newPeerKey(p)
	return addPeer(s, infoHash, s.leecherKeyPrefix+ipType(p.IP), pk)
}

func (s *peerStore) DeleteLeecher(infoHash bittorrent.InfoHash, p bittorrent.Peer) error {
	panicIfClosed(s.closed)
	pk := newPeerKey(p)
	return removePeers(s, infoHash, s.leecherKeyPrefix+ipType(p.IP), pk)
}

func (s *peerStore) GraduateLeecher(infoHash bittorrent.InfoHash, p bittorrent.Peer) error {
	panicIfClosed(s.closed)
	err := s.PutSeeder(infoHash, p)
	if err != nil {
		return err
	}
	err = s.DeleteLeecher(infoHash, p)
	if err != nil {
		return err
	}
	return nil
}

// Announce as many peers as possible based on the announcer being
// a seeder or leecher
func (s *peerStore) AnnouncePeers(infoHash bittorrent.InfoHash, seeder bool, numWant int, announcer bittorrent.Peer) (peers []bittorrent.Peer, err error) {
	panicIfClosed(s.closed)
	if numWant > s.maxNumWant {
		numWant = s.maxNumWant
	}

	if seeder {
		peers, err = getPeers(s, infoHash, s.leecherKeyPrefix+ipType(announcer.IP), numWant, peers, bittorrent.Peer{})
		if err != nil {
			return nil, err
		}
	} else {
		peers, err = getPeers(s, infoHash, s.seederKeyPrefix+ipType(announcer.IP), numWant, peers, bittorrent.Peer{})
		if err != nil {
			return nil, err
		}
		if len(peers) < numWant {
			peers, err = getPeers(s, infoHash, s.leecherKeyPrefix+ipType(announcer.IP), numWant, peers, announcer)
		}
	}
	return peers, nil
}

func (s *peerStore) ScrapeSwarm(infoHash bittorrent.InfoHash, v6 bool) (resp bittorrent.Scrape) {
	panicIfClosed(s.closed)

	ipType := ipv4
	if v6 {
		ipType = ipv6
	}
	complete, err := getPeersLength(s, infoHash, s.seederKeyPrefix+ipType)
	if err != nil {
		return
	}
	resp.Complete = uint32(complete)
	incomplete, err := getPeersLength(s, infoHash, s.leecherKeyPrefix+ipType)
	if err != nil {
		return
	}
	resp.Incomplete = uint32(incomplete)
	return
}

func (s *peerStore) Stop() <-chan error {
	toReturn := make(chan error)
	go func() {
		close(s.closed)
<<<<<<< HEAD
		s.conn.Close()
=======
>>>>>>> 98a31c6e
		close(toReturn)
	}()
	return toReturn
}<|MERGE_RESOLUTION|>--- conflicted
+++ resolved
@@ -7,13 +7,8 @@
 
 	redigo "github.com/garyburd/redigo/redis"
 
-<<<<<<< HEAD
 	"github.com/chihaya/chihaya/bittorrent"
 	"github.com/chihaya/chihaya/storage"
-=======
-	"github.com/RealImage/chihaya/bittorrent"
-	"github.com/RealImage/chihaya/storage"
->>>>>>> 98a31c6e
 )
 
 const (
@@ -36,11 +31,7 @@
 }
 
 type peerStore struct {
-<<<<<<< HEAD
-	conn             *redigo.Pool
-=======
 	connPool         *redigo.Pool
->>>>>>> 98a31c6e
 	closed           chan struct{}
 	maxNumWant       int
 	peerLifetime     time.Duration
@@ -78,11 +69,7 @@
 	}
 
 	ps := &peerStore{
-<<<<<<< HEAD
-		conn:             &pool,
-=======
 		connPool:         &pool,
->>>>>>> 98a31c6e
 		closed:           make(chan struct{}),
 		maxNumWant:       cfg.MaxNumWant,
 		peerLifetime:     cfg.PeerLifetime,
@@ -206,10 +193,6 @@
 	toReturn := make(chan error)
 	go func() {
 		close(s.closed)
-<<<<<<< HEAD
-		s.conn.Close()
-=======
->>>>>>> 98a31c6e
 		close(toReturn)
 	}()
 	return toReturn
