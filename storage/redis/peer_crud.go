package redis

import (
	"encoding/binary"
	"fmt"
	"net"
	"time"

	redigo "github.com/garyburd/redigo/redis"

<<<<<<< HEAD
	"github.com/chihaya/chihaya/bittorrent"
=======
	"github.com/RealImage/chihaya/bittorrent"
>>>>>>> 98a31c6e
)

func decodePeerKey(pk string) bittorrent.Peer {
	return bittorrent.Peer{
		ID:   bittorrent.PeerIDFromString(string(pk[:20])),
		Port: binary.BigEndian.Uint16([]byte(pk[20:22])),
		IP:   net.IP(pk[22:]),
	}
}

//Adds an expiry to the set, that self deletes if not refreshed
func addPeer(s *peerStore, infoHash bittorrent.InfoHash, peerType string, pk serializedPeer) error {
<<<<<<< HEAD
	conn := s.conn.Get()
=======
	conn := s.connPool.Get()
>>>>>>> 98a31c6e
	defer conn.Close()
	Key := fmt.Sprintf("%s:%s", peerType, infoHash)
	conn.Send("MULTI")
	conn.Send("ZADD", Key, time.Now().Unix(), pk)
	conn.Send("EXPIRE", Key, int(s.peerLifetime.Seconds()))
	_, err := conn.Do("EXEC")
	if err != nil {
		return err
	}
	return nil
}

func removePeers(s *peerStore, infoHash bittorrent.InfoHash, peerType string, pk serializedPeer) error {
<<<<<<< HEAD
	conn := s.conn.Get()
=======
	conn := s.connPool.Get()
>>>>>>> 98a31c6e
	defer conn.Close()
	_, err := conn.Do("ZREM", fmt.Sprintf("%s:%s", peerType, infoHash), pk)
	if err != nil {
		return err
	}
	return nil
}

// Prunes the existing infohash swarm for any old peers before
// returning range of valid peers
func getPeers(s *peerStore, infoHash bittorrent.InfoHash, peerType string, numWant int, peers []bittorrent.Peer, excludePeers bittorrent.Peer) ([]bittorrent.Peer, error) {
<<<<<<< HEAD
	conn := s.conn.Get()
=======
	conn := s.connPool.Get()
	defer conn.Close()
>>>>>>> 98a31c6e
	Key := fmt.Sprintf("%s:%s", peerType, infoHash)
	_, err := conn.Do("ZREMRANGEBYSCORE", Key, "-inf", fmt.Sprintf("(%d", time.Now().Add(-s.peerLifetime).Unix()))
	if err != nil {
		return nil, err
	}
	peerList, err := redigo.Strings(conn.Do("ZRANGE", Key, 0, -1))
	if err != nil {
		return nil, err
	}
	for _, p := range peerList {
		if numWant == len(peers) {
			break
		}
		decodedPeer := decodePeerKey(p)
		if decodedPeer.Equal(excludePeers) {
			continue
		}
		peers = append(peers, decodedPeer)
	}
	return peers, nil
}

func getPeersLength(s *peerStore, infoHash bittorrent.InfoHash, peerType string) (int, error) {
<<<<<<< HEAD
	conn := s.conn.Get()
	conn.Close()
=======
	conn := s.connPool.Get()
	defer conn.Close()
>>>>>>> 98a31c6e
	return redigo.Int(conn.Do("ZCARD", fmt.Sprintf("%s:%s", peerType, infoHash)))
}<|MERGE_RESOLUTION|>--- conflicted
+++ resolved
@@ -8,11 +8,7 @@
 
 	redigo "github.com/garyburd/redigo/redis"
 
-<<<<<<< HEAD
 	"github.com/chihaya/chihaya/bittorrent"
-=======
-	"github.com/RealImage/chihaya/bittorrent"
->>>>>>> 98a31c6e
 )
 
 func decodePeerKey(pk string) bittorrent.Peer {
@@ -25,11 +21,7 @@
 
 //Adds an expiry to the set, that self deletes if not refreshed
 func addPeer(s *peerStore, infoHash bittorrent.InfoHash, peerType string, pk serializedPeer) error {
-<<<<<<< HEAD
-	conn := s.conn.Get()
-=======
 	conn := s.connPool.Get()
->>>>>>> 98a31c6e
 	defer conn.Close()
 	Key := fmt.Sprintf("%s:%s", peerType, infoHash)
 	conn.Send("MULTI")
@@ -43,11 +35,7 @@
 }
 
 func removePeers(s *peerStore, infoHash bittorrent.InfoHash, peerType string, pk serializedPeer) error {
-<<<<<<< HEAD
-	conn := s.conn.Get()
-=======
 	conn := s.connPool.Get()
->>>>>>> 98a31c6e
 	defer conn.Close()
 	_, err := conn.Do("ZREM", fmt.Sprintf("%s:%s", peerType, infoHash), pk)
 	if err != nil {
@@ -59,12 +47,8 @@
 // Prunes the existing infohash swarm for any old peers before
 // returning range of valid peers
 func getPeers(s *peerStore, infoHash bittorrent.InfoHash, peerType string, numWant int, peers []bittorrent.Peer, excludePeers bittorrent.Peer) ([]bittorrent.Peer, error) {
-<<<<<<< HEAD
-	conn := s.conn.Get()
-=======
 	conn := s.connPool.Get()
 	defer conn.Close()
->>>>>>> 98a31c6e
 	Key := fmt.Sprintf("%s:%s", peerType, infoHash)
 	_, err := conn.Do("ZREMRANGEBYSCORE", Key, "-inf", fmt.Sprintf("(%d", time.Now().Add(-s.peerLifetime).Unix()))
 	if err != nil {
@@ -88,12 +72,7 @@
 }
 
 func getPeersLength(s *peerStore, infoHash bittorrent.InfoHash, peerType string) (int, error) {
-<<<<<<< HEAD
-	conn := s.conn.Get()
-	conn.Close()
-=======
 	conn := s.connPool.Get()
 	defer conn.Close()
->>>>>>> 98a31c6e
 	return redigo.Int(conn.Do("ZCARD", fmt.Sprintf("%s:%s", peerType, infoHash)))
 }