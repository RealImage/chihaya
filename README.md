# Chihaya

[![GoDoc](https://godoc.org/github.com/chihaya/chihaya?status.svg)](https://godoc.org/github.com/chihaya/chihaya)
[![Build Status](https://api.travis-ci.org/chihaya/chihaya.svg?branch=master)](https://travis-ci.org/chihaya/chihaya)
[![Docker Repository on Quay.io](https://quay.io/repository/jzelinskie/chihaya/status "Docker Repository on Quay.io")](https://quay.io/repository/jzelinskie/chihaya)

Chihaya is a high-performance [BitTorrent tracker] written in the Go
programming language. It is still heavily under development and the current
`master` branch should probably not be used in production
(unless you know what you're doing).

Features include:

- Public tracker feature-set with full compatibility with what exists of the BitTorrent spec
- Private tracker feature-set with compatibility for a [Gazelle]-like deployment (WIP)
- Low resource consumption, and fast, asynchronous request processing
- Full IPv6 support, including handling for dual-stacked peers
- Extensive metrics for visibility into the tracker and swarm's performance
- Ability to prioritize peers in local subnets to reduce backbone contention
- Pluggable backend driver that can coordinate with an external database

[BitTorrent tracker]: http://en.wikipedia.org/wiki/BitTorrent_tracker
[gazelle]: https://github.com/whatcd/gazelle

## When would I use Chihaya?

Chihaya is a meant for every kind of BitTorrent tracker deployment. Chihaya has
been used to replace instances of [opentracker] and also instances of [ocelot].
Chihaya handles torrent announces and scrapes in memory, but using a backend
driver, can also asynchronously provide deltas to maintain a set of persistent
data without throttling a database (this most useful for private tracker
use-cases).

[opentracker]: http://erdgeist.org/arts/software/opentracker
[ocelot]: https://github.com/WhatCD/Ocelot

## Building & Installing

Chihaya requires 64-bit Go 1.4, [Godep], and a [Go environment] previously set up.

[Godep]: https://github.com/tools/godep
[Go environment]: https://golang.org/doc/code.html

```sh
$ export GOPATH=$PWD/chihaya
$ git clone github.com/chihaya/chihaya chihaya/src/github.com/chihaya/chihaya
$ godep go install chihaya/src/github.com/chihaya/cmd/chihaya
```

### Testing

Chihaya has end-to-end test coverage for announces in addition to unit tests for
isolated components. To run the tests, use:

```sh
$ cd $GOPATH/src/github.com/chihaya/chihaya
$ godep go test -v ./...
```

There is also a set of benchmarks for performance-critical sections of Chihaya.
These can be run similarly:

```sh
$ cd $GOPATH/src/github.com/chihaya/chihaya
$ godep go test -v ./... -bench .
```

## Configuration

Copy [`example_config.json`](https://github.com/chihaya/chihaya/blob/master/example_config.json)
to your choice of location, and update the values as required.
<<<<<<< HEAD
The available keys and their default values are as follows:

- `private_enabled: false` – if this is a private tracker
- `freeleech_enabled: false` – for private trackers, whether download stats should be counted for users
- `purge_inactive_torrents: true` – if torrents should be forgotten after some time
- `announce: "30m"` – the announce "interval" value sent to clients
- `min_announce: "15m"` – the announce "min_interval" value sent to clients
- `default_num_want: 50` – the default number of peers to return if the client has not specified
- `torrent_map_shards: 1` – number of torrent maps to use (leave this at 1 in general)
- `allow_ip_spoofing: true` – if peers are allowed to set their own IP, this must be enabled for dual-stack IP support
- `dual_stacked_peers: true` – if peers may have both an IPv4 and IPv6 address, otherwise only one IP per peer will be used
- `real_ip_header: ""` – optionally an HTTP header where the upstream IP is stored, for example `X-Forwarded-For` or `X-Real-IP`
- `respect_af: false` – if responses should only include peers of the same address family as the announcing peer
- `client_whitelist_enabled: false` – if peer IDs should be matched against the whitelist
- `client_whitelist: []` – list of peer ID prefixes to allow
- `http_listen_addr: ""` – listen address for the HTTP server
- `http_request_timeout: "10s"`
- `http_read_timeout: "10s"`
- `http_write_timeout: "10s"`
- `http_listen_limit: 0`
- `udp_listen_addr: ""` – listen address for the UDP server
- `udp_read_buffer_size: undefined` – size of the UDP socket's kernel read buffer
- `driver: "noop"`
- `stats_buffer_size: 0`
- `include_mem_stats: true`
- `verbose_mem_stats: false`
- `mem_stats_interval: "5s"`
=======
An explanation of the available keys can be found in [CONFIGURATION.md](https://github.com/chihaya/chihaya/blob/master/CONFIGURATION.md).
>>>>>>> b93cc26b
<|MERGE_RESOLUTION|>--- conflicted
+++ resolved
@@ -69,34 +69,4 @@
 
 Copy [`example_config.json`](https://github.com/chihaya/chihaya/blob/master/example_config.json)
 to your choice of location, and update the values as required.
-<<<<<<< HEAD
-The available keys and their default values are as follows:
-
-- `private_enabled: false` – if this is a private tracker
-- `freeleech_enabled: false` – for private trackers, whether download stats should be counted for users
-- `purge_inactive_torrents: true` – if torrents should be forgotten after some time
-- `announce: "30m"` – the announce "interval" value sent to clients
-- `min_announce: "15m"` – the announce "min_interval" value sent to clients
-- `default_num_want: 50` – the default number of peers to return if the client has not specified
-- `torrent_map_shards: 1` – number of torrent maps to use (leave this at 1 in general)
-- `allow_ip_spoofing: true` – if peers are allowed to set their own IP, this must be enabled for dual-stack IP support
-- `dual_stacked_peers: true` – if peers may have both an IPv4 and IPv6 address, otherwise only one IP per peer will be used
-- `real_ip_header: ""` – optionally an HTTP header where the upstream IP is stored, for example `X-Forwarded-For` or `X-Real-IP`
-- `respect_af: false` – if responses should only include peers of the same address family as the announcing peer
-- `client_whitelist_enabled: false` – if peer IDs should be matched against the whitelist
-- `client_whitelist: []` – list of peer ID prefixes to allow
-- `http_listen_addr: ""` – listen address for the HTTP server
-- `http_request_timeout: "10s"`
-- `http_read_timeout: "10s"`
-- `http_write_timeout: "10s"`
-- `http_listen_limit: 0`
-- `udp_listen_addr: ""` – listen address for the UDP server
-- `udp_read_buffer_size: undefined` – size of the UDP socket's kernel read buffer
-- `driver: "noop"`
-- `stats_buffer_size: 0`
-- `include_mem_stats: true`
-- `verbose_mem_stats: false`
-- `mem_stats_interval: "5s"`
-=======
 An explanation of the available keys can be found in [CONFIGURATION.md](https://github.com/chihaya/chihaya/blob/master/CONFIGURATION.md).
->>>>>>> b93cc26b
